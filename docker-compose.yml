version: '3.8'

services:
  postgres:
    image: postgres:18-alpine
    container_name: rk-website-postgres
    environment:
      POSTGRES_USER: postgres
      POSTGRES_PASSWORD: postgres
      POSTGRES_DB: rk_website_dev
    ports:
      - '5432:5432'
    volumes:
      - postgres_data:/var/lib/postgresql/data
    healthcheck:
      test: ['CMD-SHELL', 'pg_isready -U postgres']
      interval: 10s
      timeout: 5s
      retries: 5

  redis:
    image: redis:7-alpine
    container_name: rk-website-redis
    ports:
      - '6379:6379'
    volumes:
      - redis_data:/data
    healthcheck:
      test: ['CMD', 'redis-cli', 'ping']
      interval: 10s
      timeout: 3s
      retries: 5

  prometheus:
<<<<<<< HEAD
    image: prom/prometheus:v2.55.1
=======
    image: prom/prometheus:v3.6.0
>>>>>>> 80394adc
    container_name: rk-website-prometheus
    ports:
      - '9090:9090'
    volumes:
      - ./monitoring/prometheus:/etc/prometheus
      - prometheus_data:/prometheus
    command:
      - '--config.file=/etc/prometheus/prometheus.yml'
      - '--storage.tsdb.path=/prometheus'
      - '--web.console.libraries=/etc/prometheus/console_libraries'
      - '--web.console.templates=/etc/prometheus/consoles'
      - '--storage.tsdb.retention.time=200h'
      - '--web.enable-lifecycle'

  grafana:
    image: grafana/grafana:10.4.19
    container_name: rk-website-grafana
    ports:
      - '3001:3000'
    environment:
      GF_SECURITY_ADMIN_USER: admin
      GF_SECURITY_ADMIN_PASSWORD: admin
      GF_USERS_ALLOW_SIGN_UP: false
    volumes:
      - grafana_data:/var/lib/grafana
      - ./monitoring/grafana:/etc/grafana/provisioning

volumes:
  postgres_data:
  redis_data:
  prometheus_data:
  grafana_data:<|MERGE_RESOLUTION|>--- conflicted
+++ resolved
@@ -32,11 +32,7 @@
       retries: 5
 
   prometheus:
-<<<<<<< HEAD
-    image: prom/prometheus:v2.55.1
-=======
     image: prom/prometheus:v3.6.0
->>>>>>> 80394adc
     container_name: rk-website-prometheus
     ports:
       - '9090:9090'
