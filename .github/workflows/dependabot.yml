<<<<<<< HEAD
name: Dependabot Auto-Merge & Release
=======
name: Dependabot Automation
>>>>>>> 91b0fbb8

on:
  pull_request:
    types: [opened, synchronize, reopened, ready_for_review]

permissions:
  contents: write
  pull-requests: write
  actions: read
  checks: read
  issues: write # For label creation

env:
  # Define semantic versioning strategy
  PATCH_PACKAGES: |
    @types/node @types/react @types/react-dom
    prettier eslint typescript
    @testing-library/react @testing-library/jest-dom @testing-library/user-event
    @vitest/coverage-v8
  MINOR_PACKAGES: |
    tailwindcss autoprefixer postcss
    vitest playwright
    next react react-dom
  MAJOR_PACKAGES: |
    prisma @prisma/client
    auth.js next-auth

jobs:
<<<<<<< HEAD
  # Setup and validation job
  setup:
=======
  dependabot:
    name: Dependabot PR Handler
>>>>>>> 91b0fbb8
    runs-on: ubuntu-latest
    if: github.actor == 'dependabot[bot]'
    outputs:
      update-type: ${{ steps.metadata.outputs.update-type }}
      dependency-names: ${{ steps.metadata.outputs.dependency-names }}
      dependency-type: ${{ steps.metadata.outputs.dependency-type }}
      previous-version: ${{ steps.metadata.outputs.previous-version }}
      new-version: ${{ steps.metadata.outputs.new-version }}
      alert-state: ${{ steps.metadata.outputs.alert-state }}
      cvss: ${{ steps.metadata.outputs.cvss }}
      release-type: ${{ steps.determine-release.outputs.release-type }}
      should-auto-merge: ${{ steps.determine-release.outputs.should-auto-merge }}
    steps:
      - name: Fetch Dependabot metadata
        id: metadata
        uses: dependabot/fetch-metadata@v2
        with:
          github-token: '${{ secrets.GITHUB_TOKEN }}'

<<<<<<< HEAD
      - name: Determine semantic release type
        id: determine-release
        run: |
          update_type="${{ steps.metadata.outputs.update-type }}"
          dependency_name="${{ steps.metadata.outputs.dependency-names }}"
          dependency_type="${{ steps.metadata.outputs.dependency-type }}"
          alert_state="${{ steps.metadata.outputs.alert-state }}"

          # Determine release type based on package importance and update type
          if [[ "$alert_state" == "OPEN" ]]; then
            release_type="security"
            should_auto_merge="false"  # Security updates need review
          elif [[ "$update_type" == "version-update:semver-major" ]]; then
            if echo "$MAJOR_PACKAGES" | grep -q "$dependency_name"; then
              release_type="major"
              should_auto_merge="false"
            else
              release_type="minor"  # Treat non-critical major as minor
              should_auto_merge="true"
            fi
          elif [[ "$update_type" == "version-update:semver-minor" ]]; then
            if echo "$MINOR_PACKAGES" | grep -q "$dependency_name"; then
              release_type="minor"
              should_auto_merge="true"
            else
              release_type="patch"  # Treat non-critical minor as patch
              should_auto_merge="true"
            fi
          else
            release_type="patch"
            should_auto_merge="true"
          fi

          echo "release-type=$release_type" >> $GITHUB_OUTPUT
          echo "should-auto-merge=$should_auto_merge" >> $GITHUB_OUTPUT

          echo "📊 Release Analysis:"
          echo "  - Update Type: $update_type"
          echo "  - Dependency: $dependency_name"
          echo "  - Semantic Release Type: $release_type"
          echo "  - Should Auto-merge: $should_auto_merge"

  # Label management and setup
  manage-labels:
    runs-on: ubuntu-latest
    needs: setup
    steps:
      - name: Create required labels if they don't exist
        run: |
          # Define labels with colors
          declare -A labels=(
            ["dependencies"]="0366d6"
            ["security"]="d73a4a"
            ["major-update"]="b60205"
            ["minor-update"]="fbca04"
            ["patch-update"]="0e8a16"
            ["auto-mergeable"]="1d76db"
            ["needs-review"]="d876e3"
            ["priority-high"]="d73a4a"
            ["automated"]="7b68ee"
            ["semver:major"]="b60205"
            ["semver:minor"]="fbca04"
            ["semver:patch"]="0e8a16"
          )

          for label in "${!labels[@]}"; do
            color="${labels[$label]}"
            if ! gh label list --json name --jq '.[].name' | grep -q "^$label$"; then
              echo "Creating label: $label"
              gh label create "$label" --color "$color" --description "Auto-generated label for dependency management" || true
            else
              echo "Label already exists: $label"
            fi
          done
        env:
          GITHUB_TOKEN: ${{ secrets.GITHUB_TOKEN }}

  # Main processing job
  process-update:
    runs-on: ubuntu-latest
    needs: [setup, manage-labels]
    steps:
      - name: Apply semantic versioning labels
        run: |
          release_type="${{ needs.setup.outputs.release-type }}"
          dependency_name="${{ needs.setup.outputs.dependency-names }}"
          update_type="${{ needs.setup.outputs.update-type }}"

          # Base labels
          gh pr edit "$PR_URL" --add-label "dependencies" --add-label "automated"

          # Semantic version labels
          case "$release_type" in
            "major")
              gh pr edit "$PR_URL" --add-label "semver:major" --add-label "major-update" --add-label "needs-review"
              ;;
            "minor")
              gh pr edit "$PR_URL" --add-label "semver:minor" --add-label "minor-update"
              ;;
            "patch")
              gh pr edit "$PR_URL" --add-label "semver:patch" --add-label "patch-update" --add-label "auto-mergeable"
              ;;
            "security")
              gh pr edit "$PR_URL" --add-label "security" --add-label "priority-high" --add-label "needs-review"
              ;;
          esac
        env:
          PR_URL: ${{ github.event.pull_request.html_url }}
          GITHUB_TOKEN: ${{ secrets.GITHUB_TOKEN }}

      - name: Auto-approve safe updates
        if: needs.setup.outputs.should-auto-merge == 'true'
        run: |
          gh pr review --approve "$PR_URL" --body "✅ **Auto-approved**

          This dependency update has been automatically approved based on semantic versioning rules:
          - **Release Type**: ${{ needs.setup.outputs.release-type }}
          - **Package**: ${{ needs.setup.outputs.dependency-names }}
          - **Version**: ${{ needs.setup.outputs.previous-version }} → ${{ needs.setup.outputs.new-version }}

          Auto-merge will proceed after CI checks pass."
        env:
          PR_URL: ${{ github.event.pull_request.html_url }}
          GITHUB_TOKEN: ${{ secrets.GITHUB_TOKEN }}

      - name: Comment on security updates
        if: needs.setup.outputs.alert-state == 'OPEN'
        run: |
          gh pr comment "$PR_URL" --body "🔒 **Security Update Detected**

          This PR addresses a security vulnerability:
          - **Package**: ${{ needs.setup.outputs.dependency-names }}
          - **Alert State**: ${{ needs.setup.outputs.alert-state }}
          - **CVSS Score**: ${{ needs.setup.outputs.cvss }}
          - **Semantic Release Type**: ${{ needs.setup.outputs.release-type }}

          **Required**: Manual review and approval before merging."
        env:
          PR_URL: ${{ github.event.pull_request.html_url }}
          GITHUB_TOKEN: ${{ secrets.GITHUB_TOKEN }}

      - name: Request review for major updates
        if: needs.setup.outputs.release-type == 'major'
        run: |
          gh pr edit "$PR_URL" --add-reviewer "rumankazi"
          gh pr comment "$PR_URL" --body "⚠️ **Major Release Update**

          This update requires manual review due to potential breaking changes:
          - **Package**: ${{ needs.setup.outputs.dependency-names }}
          - **Version Change**: ${{ needs.setup.outputs.previous-version }} → ${{ needs.setup.outputs.new-version }}
          - **Update Type**: ${{ needs.setup.outputs.update-type }}
          - **Semantic Release**: ${{ needs.setup.outputs.release-type }}

          Please review the changelog and test thoroughly before merging."
=======
      - name: Apply semantic labels and auto-approve
        run: |
          # Function to ensure label exists and apply it
          ensure_and_apply_label() {
            local label_name="$1"
            local label_color="${2:-0366d6}"
            local label_description="$3"
            
            # Create label if it doesn't exist (ignore error if it already exists)
            gh label create "$label_name" --color "$label_color" --description "$label_description" 2>/dev/null || true
            
            # Apply label to PR
            gh pr edit "$PR_URL" --add-label "$label_name"
          }

          # Always apply dependabot label
          ensure_and_apply_label "dependabot" "0366d6" "Dependency update by Dependabot"

          # Determine semantic commit type and auto-approval
          UPDATE_TYPE="${{ steps.metadata.outputs.update-type }}"
          DEPENDENCY_TYPE="${{ steps.metadata.outputs.dependency-type }}"
          ALERT_STATE="${{ steps.metadata.outputs.alert-state }}"

          case "$UPDATE_TYPE" in
            "version-update:semver-major")
              # Major updates = breaking changes, need manual review
              ensure_and_apply_label "breaking-change" "d73a4a" "Major version update - may contain breaking changes"
              ensure_and_apply_label "needs-review" "fbca04" "Requires manual review before merging"
              
              # Add reviewer for major updates
              gh pr edit "$PR_URL" --add-reviewer "rumankazi"
              
              # Comment with conventional commit guidance
              gh pr comment "$PR_URL" --body "⚠️ **Major Version Update - Breaking Change**

              This dependency update may contain breaking changes:
              - **Package**: ${{ steps.metadata.outputs.dependency-names }}
              - **From**: ${{ steps.metadata.outputs.previous-version }}
              - **To**: ${{ steps.metadata.outputs.new-version }}

              **Semantic Release Integration:**
              When merging, use a commit message like:
              \`\`\`
              feat!: upgrade ${{ steps.metadata.outputs.dependency-names }} to v${{ steps.metadata.outputs.new-version }}

              BREAKING CHANGE: [describe any breaking changes or migration needed]
              \`\`\`

              This will trigger a major version release automatically via semantic-release.

              **Action Required**: Manual review and testing needed before merge."
              ;;
              
            "version-update:semver-minor")
              # Minor updates = new features, auto-approve but may need manual merge title
              ensure_and_apply_label "enhancement" "0e8a16" "New features or enhancements"
              ensure_and_apply_label "auto-approved" "28a745" "Automatically approved by Dependabot automation"
              
              # Auto-approve minor updates
              gh pr review --approve "$PR_URL"
              
              # Comment with conventional commit guidance
              gh pr comment "$PR_URL" --body "✨ **Minor Version Update - New Features**

              This dependency update adds new features in a backward-compatible way:
              - **Package**: ${{ steps.metadata.outputs.dependency-names }}
              - **From**: ${{ steps.metadata.outputs.previous-version }}
              - **To**: ${{ steps.metadata.outputs.new-version }}

              **Semantic Release Integration:**
              The merge will use commit message:
              \`\`\`
              feat: upgrade ${{ steps.metadata.outputs.dependency-names }} to v${{ steps.metadata.outputs.new-version }}
              \`\`\`

              This will trigger a minor version release automatically via semantic-release.

              ✅ **Auto-approved** - Will merge automatically after quality checks pass."
              ;;
              
            "version-update:semver-patch")
              # Patch updates = bug fixes, safe to auto-merge
              ensure_and_apply_label "bug" "d73a4a" "Bug fixes and patches"
              ensure_and_apply_label "auto-approved" "28a745" "Automatically approved by Dependabot automation"
              ensure_and_apply_label "auto-mergeable" "0e8a16" "Safe for automatic merging after checks pass"
              
              # Auto-approve patch updates
              gh pr review --approve "$PR_URL"
              
              # Set conventional commit title for semantic-release
              gh pr edit "$PR_URL" --title "fix: upgrade ${{ steps.metadata.outputs.dependency-names }} to v${{ steps.metadata.outputs.new-version }}"
              
              # Comment with semantic-release info
              gh pr comment "$PR_URL" --body "🐛 **Patch Version Update - Bug Fixes**

              This dependency update includes bug fixes and patches:
              - **Package**: ${{ steps.metadata.outputs.dependency-names }}
              - **From**: ${{ steps.metadata.outputs.previous-version }}
              - **To**: ${{ steps.metadata.outputs.new-version }}

              **Semantic Release Integration:**
              Commit message will be: \`fix: upgrade ${{ steps.metadata.outputs.dependency-names }} to v${{ steps.metadata.outputs.new-version }}\`

              This will trigger a patch version release automatically via semantic-release.

              ✅ **Auto-approved** - Will merge automatically after quality checks pass."
              ;;
          esac

          # Handle security updates
          if [ "$ALERT_STATE" = "OPEN" ]; then
            ensure_and_apply_label "security" "d73a4a" "Security vulnerability fix"
            ensure_and_apply_label "priority-high" "b60205" "High priority - requires immediate attention"
            
            # Security updates get special handling regardless of semver
            gh pr comment "$PR_URL" --body "🔒 **Security Update Detected**

            This PR addresses a security vulnerability:
            - **Package**: ${{ steps.metadata.outputs.dependency-names }}
            - **Alert State**: ${{ steps.metadata.outputs.alert-state }}
            - **CVSS Score**: ${{ steps.metadata.outputs.cvss }}

            **Semantic Release Integration:**
            Security fixes will use commit message:
            \`\`\`
            fix(security): upgrade ${{ steps.metadata.outputs.dependency-names }} to v${{ steps.metadata.outputs.new-version }}
            
            Addresses security vulnerability with CVSS score: ${{ steps.metadata.outputs.cvss }}
            \`\`\`

            🚨 **Priority**: Please review and merge promptly after CI passes."
            
            # Security updates are always auto-approved
            gh pr review --approve "$PR_URL"
          fi

          # Apply dependency type label
          ensure_and_apply_label "dependency-$DEPENDENCY_TYPE" "5319e7" "$DEPENDENCY_TYPE dependency update"

>>>>>>> 91b0fbb8
        env:
          PR_URL: ${{ github.event.pull_request.html_url }}
          GITHUB_TOKEN: ${{ secrets.GITHUB_TOKEN }}

  # Wait for quality checks and auto-merge safe updates
  auto-merge:
    name: Auto-merge Safe Updates
    runs-on: ubuntu-latest
<<<<<<< HEAD
    if: github.actor == 'dependabot[bot]'
    needs: [setup, process-update]
    steps:
      - name: Wait for status checks
        if: needs.setup.outputs.should-auto-merge == 'true'
=======
    needs: dependabot
    if: github.actor == 'dependabot[bot]'
    steps:
      - name: Wait for quality checks
>>>>>>> 91b0fbb8
        uses: fountainhead/action-wait-for-check@v1.2.0
        id: wait-for-checks
        with:
          token: ${{ secrets.GITHUB_TOKEN }}
          checkName: 'Quality Gate'
          ref: ${{ github.event.pull_request.head.sha || github.sha }}
          timeoutSeconds: 1800 # 30 minutes
          intervalSeconds: 30

<<<<<<< HEAD
      - name: Auto-merge safe updates after checks pass
=======
      - name: Auto-merge approved updates
>>>>>>> 91b0fbb8
        if: |
          needs.setup.outputs.should-auto-merge == 'true' &&
          steps.wait-for-checks.outputs.conclusion == 'success' &&
          contains(github.event.pull_request.labels.*.name, 'auto-mergeable')
        run: |
<<<<<<< HEAD
          echo "🚀 Auto-merging approved ${{ needs.setup.outputs.release-type }} update"
=======
          echo "✅ Quality checks passed, auto-merging safe dependency update"
>>>>>>> 91b0fbb8
          gh pr merge --auto --squash "$PR_URL"
        env:
          PR_URL: ${{ github.event.pull_request.html_url }}
          GITHUB_TOKEN: ${{ secrets.GITHUB_TOKEN }}

      - name: Comment on failed checks
<<<<<<< HEAD
        if: |
          needs.setup.outputs.should-auto-merge == 'true' &&
          steps.wait-for-checks.outputs.conclusion == 'failure'
        run: |
          gh pr comment "$PR_URL" --body "❌ **Quality Checks Failed**

          The automated quality checks failed for this ${{ needs.setup.outputs.release-type }} dependency update:

          **Update Details:**
          - **Package**: ${{ needs.setup.outputs.dependency-names }}
          - **Version**: ${{ needs.setup.outputs.previous-version }} → ${{ needs.setup.outputs.new-version }}
          - **Semantic Release**: ${{ needs.setup.outputs.release-type }}

          **Next Steps:**
          - Check the [Actions tab](${{ github.server_url }}/${{ github.repository }}/actions) for details
          - Review any test failures or linting issues
          - Consider if this update introduces compatibility issues

          Auto-merge has been disabled for this PR."
=======
        if: steps.wait-for-checks.outputs.conclusion != 'success'
        run: |
          gh pr comment "$PR_URL" --body "❌ **Quality Checks Failed**

          The automated quality checks failed for this dependency update.

          **Next Steps:**
          - Review the [failed checks](${{ github.server_url }}/${{ github.repository }}/actions) for details
          - Fix any test failures, linting issues, or type errors
          - Push fixes to this PR branch, or close and let Dependabot recreate

          **Semantic Release Impact:**
          Once fixed and merged, this will still trigger an appropriate version bump via semantic-release based on the conventional commit message.

          Manual intervention required to resolve issues."
>>>>>>> 91b0fbb8
        env:
          PR_URL: ${{ github.event.pull_request.html_url }}
          GITHUB_TOKEN: ${{ secrets.GITHUB_TOKEN }}

  # Summary and reporting job
  summary:
    runs-on: ubuntu-latest
    needs: [setup, process-update, wait-for-checks]
    if: always() && github.actor == 'dependabot[bot]'
    steps:
      - name: Generate summary
        run: |
          echo "## 📊 Dependabot Update Summary" >> $GITHUB_STEP_SUMMARY
          echo "" >> $GITHUB_STEP_SUMMARY
          echo "**Package:** \`${{ needs.setup.outputs.dependency-names }}\`" >> $GITHUB_STEP_SUMMARY
          echo "**Version Change:** ${{ needs.setup.outputs.previous-version }} → ${{ needs.setup.outputs.new-version }}" >> $GITHUB_STEP_SUMMARY
          echo "**Update Type:** ${{ needs.setup.outputs.update-type }}" >> $GITHUB_STEP_SUMMARY
          echo "**Semantic Release:** ${{ needs.setup.outputs.release-type }}" >> $GITHUB_STEP_SUMMARY
          echo "**Auto-merge Eligible:** ${{ needs.setup.outputs.should-auto-merge }}" >> $GITHUB_STEP_SUMMARY

          if [[ "${{ needs.setup.outputs.alert-state }}" == "OPEN" ]]; then
            echo "**Security Alert:** 🔒 Yes (CVSS: ${{ needs.setup.outputs.cvss }})" >> $GITHUB_STEP_SUMMARY
          else
            echo "**Security Alert:** ✅ None" >> $GITHUB_STEP_SUMMARY
          fi

          echo "" >> $GITHUB_STEP_SUMMARY
          echo "### Processing Results" >> $GITHUB_STEP_SUMMARY
          echo "- Labels applied: ✅" >> $GITHUB_STEP_SUMMARY

          if [[ "${{ needs.setup.outputs.should-auto-merge }}" == "true" ]]; then
            echo "- Auto-approval: ✅" >> $GITHUB_STEP_SUMMARY
            if [[ "${{ needs.wait-for-checks.result }}" == "success" ]]; then
              echo "- Quality checks: ✅" >> $GITHUB_STEP_SUMMARY
              echo "- Auto-merge: ✅" >> $GITHUB_STEP_SUMMARY
            else
              echo "- Quality checks: ❌" >> $GITHUB_STEP_SUMMARY
              echo "- Auto-merge: ❌ (checks failed)" >> $GITHUB_STEP_SUMMARY
            fi
          else
            echo "- Auto-approval: ⏭️ Manual review required" >> $GITHUB_STEP_SUMMARY
            echo "- Auto-merge: ⏭️ Manual merge required" >> $GITHUB_STEP_SUMMARY
          fi<|MERGE_RESOLUTION|>--- conflicted
+++ resolved
@@ -1,8 +1,4 @@
-<<<<<<< HEAD
 name: Dependabot Auto-Merge & Release
-=======
-name: Dependabot Automation
->>>>>>> 91b0fbb8
 
 on:
   pull_request:
@@ -31,13 +27,8 @@
     auth.js next-auth
 
 jobs:
-<<<<<<< HEAD
   # Setup and validation job
   setup:
-=======
-  dependabot:
-    name: Dependabot PR Handler
->>>>>>> 91b0fbb8
     runs-on: ubuntu-latest
     if: github.actor == 'dependabot[bot]'
     outputs:
@@ -57,7 +48,6 @@
         with:
           github-token: '${{ secrets.GITHUB_TOKEN }}'
 
-<<<<<<< HEAD
       - name: Determine semantic release type
         id: determine-release
         run: |
@@ -212,147 +202,6 @@
           - **Semantic Release**: ${{ needs.setup.outputs.release-type }}
 
           Please review the changelog and test thoroughly before merging."
-=======
-      - name: Apply semantic labels and auto-approve
-        run: |
-          # Function to ensure label exists and apply it
-          ensure_and_apply_label() {
-            local label_name="$1"
-            local label_color="${2:-0366d6}"
-            local label_description="$3"
-            
-            # Create label if it doesn't exist (ignore error if it already exists)
-            gh label create "$label_name" --color "$label_color" --description "$label_description" 2>/dev/null || true
-            
-            # Apply label to PR
-            gh pr edit "$PR_URL" --add-label "$label_name"
-          }
-
-          # Always apply dependabot label
-          ensure_and_apply_label "dependabot" "0366d6" "Dependency update by Dependabot"
-
-          # Determine semantic commit type and auto-approval
-          UPDATE_TYPE="${{ steps.metadata.outputs.update-type }}"
-          DEPENDENCY_TYPE="${{ steps.metadata.outputs.dependency-type }}"
-          ALERT_STATE="${{ steps.metadata.outputs.alert-state }}"
-
-          case "$UPDATE_TYPE" in
-            "version-update:semver-major")
-              # Major updates = breaking changes, need manual review
-              ensure_and_apply_label "breaking-change" "d73a4a" "Major version update - may contain breaking changes"
-              ensure_and_apply_label "needs-review" "fbca04" "Requires manual review before merging"
-              
-              # Add reviewer for major updates
-              gh pr edit "$PR_URL" --add-reviewer "rumankazi"
-              
-              # Comment with conventional commit guidance
-              gh pr comment "$PR_URL" --body "⚠️ **Major Version Update - Breaking Change**
-
-              This dependency update may contain breaking changes:
-              - **Package**: ${{ steps.metadata.outputs.dependency-names }}
-              - **From**: ${{ steps.metadata.outputs.previous-version }}
-              - **To**: ${{ steps.metadata.outputs.new-version }}
-
-              **Semantic Release Integration:**
-              When merging, use a commit message like:
-              \`\`\`
-              feat!: upgrade ${{ steps.metadata.outputs.dependency-names }} to v${{ steps.metadata.outputs.new-version }}
-
-              BREAKING CHANGE: [describe any breaking changes or migration needed]
-              \`\`\`
-
-              This will trigger a major version release automatically via semantic-release.
-
-              **Action Required**: Manual review and testing needed before merge."
-              ;;
-              
-            "version-update:semver-minor")
-              # Minor updates = new features, auto-approve but may need manual merge title
-              ensure_and_apply_label "enhancement" "0e8a16" "New features or enhancements"
-              ensure_and_apply_label "auto-approved" "28a745" "Automatically approved by Dependabot automation"
-              
-              # Auto-approve minor updates
-              gh pr review --approve "$PR_URL"
-              
-              # Comment with conventional commit guidance
-              gh pr comment "$PR_URL" --body "✨ **Minor Version Update - New Features**
-
-              This dependency update adds new features in a backward-compatible way:
-              - **Package**: ${{ steps.metadata.outputs.dependency-names }}
-              - **From**: ${{ steps.metadata.outputs.previous-version }}
-              - **To**: ${{ steps.metadata.outputs.new-version }}
-
-              **Semantic Release Integration:**
-              The merge will use commit message:
-              \`\`\`
-              feat: upgrade ${{ steps.metadata.outputs.dependency-names }} to v${{ steps.metadata.outputs.new-version }}
-              \`\`\`
-
-              This will trigger a minor version release automatically via semantic-release.
-
-              ✅ **Auto-approved** - Will merge automatically after quality checks pass."
-              ;;
-              
-            "version-update:semver-patch")
-              # Patch updates = bug fixes, safe to auto-merge
-              ensure_and_apply_label "bug" "d73a4a" "Bug fixes and patches"
-              ensure_and_apply_label "auto-approved" "28a745" "Automatically approved by Dependabot automation"
-              ensure_and_apply_label "auto-mergeable" "0e8a16" "Safe for automatic merging after checks pass"
-              
-              # Auto-approve patch updates
-              gh pr review --approve "$PR_URL"
-              
-              # Set conventional commit title for semantic-release
-              gh pr edit "$PR_URL" --title "fix: upgrade ${{ steps.metadata.outputs.dependency-names }} to v${{ steps.metadata.outputs.new-version }}"
-              
-              # Comment with semantic-release info
-              gh pr comment "$PR_URL" --body "🐛 **Patch Version Update - Bug Fixes**
-
-              This dependency update includes bug fixes and patches:
-              - **Package**: ${{ steps.metadata.outputs.dependency-names }}
-              - **From**: ${{ steps.metadata.outputs.previous-version }}
-              - **To**: ${{ steps.metadata.outputs.new-version }}
-
-              **Semantic Release Integration:**
-              Commit message will be: \`fix: upgrade ${{ steps.metadata.outputs.dependency-names }} to v${{ steps.metadata.outputs.new-version }}\`
-
-              This will trigger a patch version release automatically via semantic-release.
-
-              ✅ **Auto-approved** - Will merge automatically after quality checks pass."
-              ;;
-          esac
-
-          # Handle security updates
-          if [ "$ALERT_STATE" = "OPEN" ]; then
-            ensure_and_apply_label "security" "d73a4a" "Security vulnerability fix"
-            ensure_and_apply_label "priority-high" "b60205" "High priority - requires immediate attention"
-            
-            # Security updates get special handling regardless of semver
-            gh pr comment "$PR_URL" --body "🔒 **Security Update Detected**
-
-            This PR addresses a security vulnerability:
-            - **Package**: ${{ steps.metadata.outputs.dependency-names }}
-            - **Alert State**: ${{ steps.metadata.outputs.alert-state }}
-            - **CVSS Score**: ${{ steps.metadata.outputs.cvss }}
-
-            **Semantic Release Integration:**
-            Security fixes will use commit message:
-            \`\`\`
-            fix(security): upgrade ${{ steps.metadata.outputs.dependency-names }} to v${{ steps.metadata.outputs.new-version }}
-            
-            Addresses security vulnerability with CVSS score: ${{ steps.metadata.outputs.cvss }}
-            \`\`\`
-
-            🚨 **Priority**: Please review and merge promptly after CI passes."
-            
-            # Security updates are always auto-approved
-            gh pr review --approve "$PR_URL"
-          fi
-
-          # Apply dependency type label
-          ensure_and_apply_label "dependency-$DEPENDENCY_TYPE" "5319e7" "$DEPENDENCY_TYPE dependency update"
-
->>>>>>> 91b0fbb8
         env:
           PR_URL: ${{ github.event.pull_request.html_url }}
           GITHUB_TOKEN: ${{ secrets.GITHUB_TOKEN }}
@@ -361,18 +210,11 @@
   auto-merge:
     name: Auto-merge Safe Updates
     runs-on: ubuntu-latest
-<<<<<<< HEAD
     if: github.actor == 'dependabot[bot]'
     needs: [setup, process-update]
     steps:
       - name: Wait for status checks
         if: needs.setup.outputs.should-auto-merge == 'true'
-=======
-    needs: dependabot
-    if: github.actor == 'dependabot[bot]'
-    steps:
-      - name: Wait for quality checks
->>>>>>> 91b0fbb8
         uses: fountainhead/action-wait-for-check@v1.2.0
         id: wait-for-checks
         with:
@@ -382,28 +224,19 @@
           timeoutSeconds: 1800 # 30 minutes
           intervalSeconds: 30
 
-<<<<<<< HEAD
       - name: Auto-merge safe updates after checks pass
-=======
-      - name: Auto-merge approved updates
->>>>>>> 91b0fbb8
         if: |
           needs.setup.outputs.should-auto-merge == 'true' &&
           steps.wait-for-checks.outputs.conclusion == 'success' &&
           contains(github.event.pull_request.labels.*.name, 'auto-mergeable')
         run: |
-<<<<<<< HEAD
           echo "🚀 Auto-merging approved ${{ needs.setup.outputs.release-type }} update"
-=======
-          echo "✅ Quality checks passed, auto-merging safe dependency update"
->>>>>>> 91b0fbb8
           gh pr merge --auto --squash "$PR_URL"
         env:
           PR_URL: ${{ github.event.pull_request.html_url }}
           GITHUB_TOKEN: ${{ secrets.GITHUB_TOKEN }}
 
       - name: Comment on failed checks
-<<<<<<< HEAD
         if: |
           needs.setup.outputs.should-auto-merge == 'true' &&
           steps.wait-for-checks.outputs.conclusion == 'failure'
@@ -423,23 +256,6 @@
           - Consider if this update introduces compatibility issues
 
           Auto-merge has been disabled for this PR."
-=======
-        if: steps.wait-for-checks.outputs.conclusion != 'success'
-        run: |
-          gh pr comment "$PR_URL" --body "❌ **Quality Checks Failed**
-
-          The automated quality checks failed for this dependency update.
-
-          **Next Steps:**
-          - Review the [failed checks](${{ github.server_url }}/${{ github.repository }}/actions) for details
-          - Fix any test failures, linting issues, or type errors
-          - Push fixes to this PR branch, or close and let Dependabot recreate
-
-          **Semantic Release Impact:**
-          Once fixed and merged, this will still trigger an appropriate version bump via semantic-release based on the conventional commit message.
-
-          Manual intervention required to resolve issues."
->>>>>>> 91b0fbb8
         env:
           PR_URL: ${{ github.event.pull_request.html_url }}
           GITHUB_TOKEN: ${{ secrets.GITHUB_TOKEN }}
